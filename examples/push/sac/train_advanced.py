# Updated and advanced train.py that includes logging, vectorized environments, and periodic recorded evaluations

# Basic Imports
import os
import numpy as np
from datetime import datetime

# RL Interface
import gymnasium as gym
from gymnasium.wrappers import TimeLimit # Not needed: RecordEpisodeStatistics, SB3 Monitor instead

# Franka Environments
from panda_mujoco_gym.envs.push import FrankaPushEnv

# Vectorized environments
from stable_baselines3.common.vec_env import SubprocVecEnv, DummyVecEnv
from stable_baselines3.common.vec_env import VecNormalize

# Algo
from stable_baselines3 import SAC
from stable_baselines3.common.utils import set_random_seed
from stable_baselines3.common.noise import NormalActionNoise

# HER
from stable_baselines3.her import HerReplayBuffer
from stable_baselines3.her.goal_selection_strategy import GoalSelectionStrategy

# Eval
# from stable_baselines3.common.monitor import Monitor # make_env or make_vec_env automatically loads monitor internally
from stable_baselines3.common.vec_env import VecVideoRecorder
from stable_baselines3.common.callbacks import EvalCallback, StopTrainingOnNoModelImprovement
from stable_baselines3.common.logger import configure

# ----------  CONFIG  ---------- TODO: use flags to set these more flexibly across all algos/settings.
ENV_ID = "FrankaPushSparse-v0"

SEED = 42
TOTAL_TIMESTEPS = 500_000
MAX_EPISODE_STEPS = 75
DATETIME = datetime.now()

# Vectorization
N_ENVS = 10 # number of parallel environments for training

# Eval
DESIRED_EVAL_FREQ = 25_000
EVAL_FREQ = DESIRED_EVAL_FREQ // N_ENVS
N_EVAL_EPISODES = 15

# Logs
LOG_DIR = f"/home/student/data/franka_baselines/push/SAC/franka_push_sac_{DATETIME.strftime('%Y-%m-%d_%H:%M:%S')}"
VIDEO_FOLDER = os.path.join(LOG_DIR, "videos")
BEST_MODEL_PATH = os.path.join(LOG_DIR, "best_model")
# --------------------------------

# --------  HELPERS  ------------
# === Vectorized Training Environment ===
def make_env(rank: int, seed: int = 0, render: bool = False):
    """
    Returns a thunk for vec env creation.
    Each env is:
      - Time-limited     (needed for HER relabelling)
      - RecordEpisodeStatistics (keeps ep-return/length per env)
      - Monitor          (with handle_timeout_termination=True)
    """
    def _init():
        env = gym.make(
            ENV_ID,
            render_mode="rgb_array" if render else None,
        )

        # ---- Per-environment wrappers --- #
        # In vec envs -> critical to guarantee per-env episode boundaries for correct relabeling in HER.
        env = TimeLimit(env, max_episode_steps=MAX_EPISODE_STEPS)

        # Collect per-env episode statistics  env = RecordEpisodeStatistics(env)

        # Adavned eval stat        env = Monitor(env)
        # Different seed per each worker
        env.reset(seed=seed + rank)
        
        return env
    
    set_random_seed(seed)

    return _init


def main():

    # Create log environments
    os.makedirs(LOG_DIR, exist_ok=True)
    os.makedirs(VIDEO_FOLDER, exist_ok=True)
    
    # Initializes parallel training environments with different seeds
    vec_train_env = SubprocVecEnv([make_env(i, seed=42) for i in range(N_ENVS)])
    vec_train_env = VecNormalize(vec_train_env, norm_obs=True, norm_reward = True) # clip_obs? clip_reward? gamma?

    # Only 1 env for video recording
    eval_env = DummyVecEnv([make_env(rank=0, seed=SEED + 10, render=True)])
<<<<<<< HEAD
    #eval_env = VecVideoRecorder(
    #    eval_env,
    #    VIDEO_FOLDER,
    #    record_video_trigger=lambda step: step % EVAL_FREQ == 0,
    #    video_length=MAX_EPISODE_STEPS,
    #    name_prefix="eval-video"
    #)
=======

    # Eval env needs VecNormalize if train used it to keep same scale. Do not use these results to change train statistics, hence set training=False.
    eval_env = VecNormalize(eval_env, norm_obs=True, norm_reward=False, training=False)
    
    # Copy the normalization statistics (running mean and standard_deviation --rms-- for observation and rewards (they won't change based on eval given training=False). This will help us have eval runs that are normalized as with training for consistency.
    eval_env.obs_rms = vec_train_env.obs_rms
    eval_env.ret_rms = vec_train_env.ret_rms

    
    # Recording
    # eval_env = VecVideoRecorder(
    #     eval_env,
    #     VIDEO_FOLDER,
    #     record_video_trigger=lambda step: step % EVAL_FREQ == 0,
    #     video_length=MAX_EPISODE_STEPS,
    #     name_prefix="eval-video"
    # )
>>>>>>> 7545712d51e3cb13058cefb518f17c076d0831cc

    # === Logger ===
    new_logger = configure(LOG_DIR, ["stdout", "tensorboard"])

    # === Action Noise ===
    n_actions = vec_train_env.action_space.shape[0]
    action_noise = NormalActionNoise(mean=np.zeros(n_actions), sigma=0.01 * np.ones(n_actions))

    # === Define Model ===
    model = SAC(
        policy="MultiInputPolicy",
        env=vec_train_env,
        replay_buffer_class = HerReplayBuffer,
        replay_buffer_kwargs = dict(
            n_sampled_goal = 8, 
            goal_selection_strategy = GoalSelectionStrategy.FUTURE,

            # Store full `info` dict w e/ transition.
            # HER only needs`"is_success" flag (and the dict in your case is empty beyond that). | **Keep False**. Comes at cost of mem without improved.
            copy_info_dict = False,
        ),

        # training hyper-params
<<<<<<< HEAD
        learning_starts=MAX_EPISODE_STEPS*N_ENVS,     # ← wait until at least one episode is in the buffer: max_steps*num_envs
        batch_size=256*N_ENVS,
=======
        learning_starts=MAX_EPISODE_STEPS * N_ENVS,     # ← wait until at least one episode is in the buffer
        batch_size=256 * N_ENVS,                        # In-line with HER paper
>>>>>>> 7545712d51e3cb13058cefb518f17c076d0831cc
        train_freq=(1, "step"),
        gradient_steps=N_ENVS,                            # ← keeps updates decorrelated in vec setting
        gamma = 0.98,
        learning_rate=1e-3,
        #action_noise=action_noise,
        verbose=1,
        seed=SEED,
        tensorboard_log=LOG_DIR,
    )
    model.set_logger(new_logger)

    # === Evaluation Callback ===
    callback_on_best = StopTrainingOnNoModelImprovement(
        max_no_improvement_evals=5,
        min_evals=3,
        verbose=1,
    )

    eval_callback = EvalCallback(
        eval_env,
        eval_freq=EVAL_FREQ,
        n_eval_episodes=N_EVAL_EPISODES,
        deterministic=True,
        render=False,
        best_model_save_path=BEST_MODEL_PATH,
        callback_on_new_best=callback_on_best,
        log_path=LOG_DIR,                              
        verbose=1,
    )

    # === Train ===
    model.learn(total_timesteps=TOTAL_TIMESTEPS, callback=eval_callback, progress_bar=True)

    # === Save Final Model ===
    model.save(os.path.join(LOG_DIR, "final_model"))

    # ----------  CLEAN-UP ----------
    vec_train_env.close()
    eval_env.close()    

if __name__ == "__main__":
    main()<|MERGE_RESOLUTION|>--- conflicted
+++ resolved
@@ -98,15 +98,6 @@
 
     # Only 1 env for video recording
     eval_env = DummyVecEnv([make_env(rank=0, seed=SEED + 10, render=True)])
-<<<<<<< HEAD
-    #eval_env = VecVideoRecorder(
-    #    eval_env,
-    #    VIDEO_FOLDER,
-    #    record_video_trigger=lambda step: step % EVAL_FREQ == 0,
-    #    video_length=MAX_EPISODE_STEPS,
-    #    name_prefix="eval-video"
-    #)
-=======
 
     # Eval env needs VecNormalize if train used it to keep same scale. Do not use these results to change train statistics, hence set training=False.
     eval_env = VecNormalize(eval_env, norm_obs=True, norm_reward=False, training=False)
@@ -124,7 +115,6 @@
     #     video_length=MAX_EPISODE_STEPS,
     #     name_prefix="eval-video"
     # )
->>>>>>> 7545712d51e3cb13058cefb518f17c076d0831cc
 
     # === Logger ===
     new_logger = configure(LOG_DIR, ["stdout", "tensorboard"])
@@ -148,13 +138,8 @@
         ),
 
         # training hyper-params
-<<<<<<< HEAD
-        learning_starts=MAX_EPISODE_STEPS*N_ENVS,     # ← wait until at least one episode is in the buffer: max_steps*num_envs
-        batch_size=256*N_ENVS,
-=======
         learning_starts=MAX_EPISODE_STEPS * N_ENVS,     # ← wait until at least one episode is in the buffer
         batch_size=256 * N_ENVS,                        # In-line with HER paper
->>>>>>> 7545712d51e3cb13058cefb518f17c076d0831cc
         train_freq=(1, "step"),
         gradient_steps=N_ENVS,                            # ← keeps updates decorrelated in vec setting
         gamma = 0.98,
